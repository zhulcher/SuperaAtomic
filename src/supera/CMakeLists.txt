--- conflicted
+++ resolved
@@ -91,21 +91,17 @@
 # Install
 ###########
 install(TARGETS supera
-<<<<<<< HEAD
+
     #LIBRARY
-    #ARCHIVE DESTINATION ${CMAKE_PACKAGE_DIR}/lib
-    #RUNTIME DESTINATION ${CMAKE_PACKAGE_DIR}/bin
     LIBRARY DESTINATION ${CMAKE_PACKAGE_DIR}/lib
     ARCHIVE DESTINATION ${CMAKE_PACKAGE_DIR}/lib
     RUNTIME DESTINATION ${CMAKE_PACKAGE_DIR}/bin
     #INCLUDES DESTINATION supera/include
-=======
-    LIBRARY DESTINATION lib
-    ARCHIVE DESTINATION archive
-    RUNTIME DESTINATION bin
-    INCLUDES DESTINATION include
->>>>>>> f242e5db
-    )
+    #LIBRARY DESTINATION lib
+    #ARCHIVE DESTINATION archive
+    #RUNTIME DESTINATION bin
+    #INCLUDES DESTINATION include
+  )
 
 if(NOT WITHOUT_PYTHON)
     install(TARGETS pysupera
