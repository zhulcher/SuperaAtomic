--- conflicted
+++ resolved
@@ -6,7 +6,7 @@
 import os
 
 def get_includes():
-<<<<<<< HEAD
+
     # pip install
     data=os.path.join(os.path.dirname(__file__),"../../../../include/")
     if os.path.isdir(os.path.join(data,'supera')):
@@ -29,9 +29,4 @@
         return data
     print('supera include path could not be located...')
     raise FileNotFoundError 
-=======
-	return os.path.join(os.path.dirname(__file__),"../../../../include/")
 
-def get_lib_dir():
-	return os.path.join(os.path.dirname(__file__),"../../../")
->>>>>>> f242e5db
